# bits-ui

<<<<<<< HEAD
## 1.0.0-next.74

### Patch Changes

-   revert to `onclick` events for most components except where it makes sense (like menus, select, etc.) ([#1011](https://github.com/huntabyte/bits-ui/pull/1011))

## 1.0.0-next.73

### Patch Changes

-   Update Svelte `peerDependency` from `^5.0.0-next.1` to `^5.0.0` ([#869](https://github.com/huntabyte/bits-ui/pull/869))

## 1.0.0-next.72

### Minor Changes

-   feat: `Checkbox.Group` and `Checkbox.GroupLabel` components ([#1003](https://github.com/huntabyte/bits-ui/pull/1003))

## 1.0.0-next.71

### Patch Changes

-   fix: `Command` arrow navigation after empty state displayed ([#997](https://github.com/huntabyte/bits-ui/pull/997))

## 1.0.0-next.70

### Patch Changes

-   feat: add `onStateChange` callback to `Command` component ([#972](https://github.com/huntabyte/bits-ui/pull/972))

-   BREAKING: Update `child` snippet behavior of Floating UI-based `Content` components ([#994](https://github.com/huntabyte/bits-ui/pull/994))

-   fix: issue where you were unable to navigate to the previous menu from within a menu of the menubar via arrow keys ([#990](https://github.com/huntabyte/bits-ui/pull/990))

-   perf: optimize command methods ([#992](https://github.com/huntabyte/bits-ui/pull/992))

## 1.0.0-next.69

### Patch Changes

-   fix: allow resetting `DateField` value ([#988](https://github.com/huntabyte/bits-ui/pull/988))

-   optimize classes via prototype bindings ([#986](https://github.com/huntabyte/bits-ui/pull/986))

## 1.0.0-next.68

### Patch Changes

-   fix: `avoidCollisions` in Floating UI components ([#984](https://github.com/huntabyte/bits-ui/pull/984))

## 1.0.0-next.67

### Patch Changes

-   fix: allow `Select` to handle empty string values via keyboard ([#979](https://github.com/huntabyte/bits-ui/pull/979))

## 1.0.0-next.66

### Patch Changes

-   fix: make `open` prop of `DateRangePicker` and `DatePicker` `$bindable` ([#975](https://github.com/huntabyte/bits-ui/pull/975))

## 1.0.0-next.65

### Patch Changes

-   improve export strategy ([#966](https://github.com/huntabyte/bits-ui/pull/966))

## 1.0.0-next.64

### Patch Changes

-   fix: only submit values with `FormData` on Combobox/Select `type="multiple"` if a value is selected to align with native `<select multiple>` behavior ([#961](https://github.com/huntabyte/bits-ui/pull/961))

## 1.0.0-next.63

### Patch Changes

-   fix: export `Portal` from `Menubar` namespace ([#955](https://github.com/huntabyte/bits-ui/pull/955))

## 1.0.0-next.62

### Patch Changes

-   DropdownMenu.Trigger `type="button"` by default ([#953](https://github.com/huntabyte/bits-ui/pull/953))

## 1.0.0-next.61

### Patch Changes

-   `DropdownMenu.Trigger` should default to `type="button"` while enabling users to override via the `type` prop ([#951](https://github.com/huntabyte/bits-ui/pull/951))

-   fix: `TabTrigger` default tabindex handling ([#949](https://github.com/huntabyte/bits-ui/pull/949))

## 1.0.0-next.60

### Patch Changes

-   fix: DateField 24 hour cycling ([#945](https://github.com/huntabyte/bits-ui/pull/945))

-   fix: issue causing labels associated with radio group items not to select the item ([#943](https://github.com/huntabyte/bits-ui/pull/943))

## 1.0.0-next.59

### Patch Changes

-   fix: radio group onValueChange loop ([#939](https://github.com/huntabyte/bits-ui/pull/939))

## 1.0.0-next.58

### Patch Changes

-   fix: cleanup focus scope handlers ([#936](https://github.com/huntabyte/bits-ui/pull/936))

-   Allow users to override the `type` attribute on `Checkbox.Root` ([#934](https://github.com/huntabyte/bits-ui/pull/934))

-   fix: Dialog buttons not responding on certain mobile platforms ([#937](https://github.com/huntabyte/bits-ui/pull/937))

## 1.0.0-next.57

### Patch Changes

-   fix: Avatar should render fallback if src is updated and is `null`/`undefined` ([#929](https://github.com/huntabyte/bits-ui/pull/929))

## 1.0.0-next.56

### Patch Changes

-   fix: don't auto select first radio item unless there is already a selected value ([#927](https://github.com/huntabyte/bits-ui/pull/927))

## 1.0.0-next.55

### Patch Changes

-   fix: `Select` and `Combobox` infinite loop on item selection ([#925](https://github.com/huntabyte/bits-ui/pull/925))

## 1.0.0-next.54

### Patch Changes

-   fix: ensure highlighted item is reset when items mount/unmount ([#919](https://github.com/huntabyte/bits-ui/pull/919))

## 1.0.0-next.53

### Patch Changes

-   fix: ensure `disabled` attribute is passed to a disabled tooltip trigger ([#916](https://github.com/huntabyte/bits-ui/pull/916))

-   fix: ensure `disabled` is passed to `Popover.Trigger` ([#918](https://github.com/huntabyte/bits-ui/pull/918))

## 1.0.0-next.52

### Patch Changes

-   fix(Pagination): disable prev/next buttons when no prev/next page ([#910](https://github.com/huntabyte/bits-ui/pull/910))

## 1.0.0-next.51

### Patch Changes

-   add tooltip data-attr ([#908](https://github.com/huntabyte/bits-ui/pull/908))

## 1.0.0-next.50

### Patch Changes

-   add `data-arrow` attribute to floating arrow svg ([#906](https://github.com/huntabyte/bits-ui/pull/906))

## 1.0.0-next.49

### Patch Changes

-   fix: make `*Menu.CheckboxItem` `indeterminate` prop bindable ([#900](https://github.com/huntabyte/bits-ui/pull/900))

## 1.0.0-next.48

### Patch Changes

-   BREAKING: `Checkbox` and `*Menu.CheckboxItem` `checked` prop is now of type `boolean` with `indeterminate` being a separate prop ([#898](https://github.com/huntabyte/bits-ui/pull/898))

## 1.0.0-next.47

### Patch Changes

-   fix: issue with nested scroll prevention ([#896](https://github.com/huntabyte/bits-ui/pull/896))

-   fix: pagination with `count={0}` displaying page 0 ([#893](https://github.com/huntabyte/bits-ui/pull/893))

-   fix: pin input paste not working without pattern ([#897](https://github.com/huntabyte/bits-ui/pull/897))

## 1.0.0-next.46

### Patch Changes

-   fix: issue with `LinkPreview` where content wouldn't close when the trigger was entered and exited quickly ([#889](https://github.com/huntabyte/bits-ui/pull/889))

## 1.0.0-next.45

### Patch Changes

-   fix: slider disabled still allowed pointer to change value ([#882](https://github.com/huntabyte/bits-ui/pull/882))

## 1.0.0-next.44

### Patch Changes

-   fix: remove defaults from `Tooltip.Root` to favor `Tooltip.Provider` ([#880](https://github.com/huntabyte/bits-ui/pull/880))

## 1.0.0-next.43

### Patch Changes

-   fix: ensure `Tooltip.Provider` props are applied to `Tooltip.Root` unless overridden ([#878](https://github.com/huntabyte/bits-ui/pull/878))

## 1.0.0-next.42

### Patch Changes

-   fix: nested outside clicks ([#875](https://github.com/huntabyte/bits-ui/pull/875))

## 1.0.0-next.41

### Patch Changes

-   fix: make layers global for use with other libs that depend on Bits UI (like `vaul-svelte`) ([#873](https://github.com/huntabyte/bits-ui/pull/873))

## 1.0.0-next.40

### Patch Changes

-   fix: dont use `display: table` in scroll area ([#863](https://github.com/huntabyte/bits-ui/pull/863))

## 1.0.0-next.39

### Patch Changes

-   add `closeOnSelect` prop to all the menu item components ([#859](https://github.com/huntabyte/bits-ui/pull/859))

## 1.0.0-next.38

### Patch Changes

-   fix: add role="option" to select items ([#857](https://github.com/huntabyte/bits-ui/pull/857))

## 1.0.0-next.37

### Patch Changes

-   fix: pagination page aria-label ([#854](https://github.com/huntabyte/bits-ui/pull/854))

## 1.0.0-next.36

### Patch Changes

-   fix: Range Calendar external value updates ([#851](https://github.com/huntabyte/bits-ui/pull/851))

## 1.0.0-next.35

### Patch Changes

-   fix: pin input pattern checking ([#848](https://github.com/huntabyte/bits-ui/pull/848))

## 1.0.0-next.34

### Patch Changes

-   fix: Combobox `forceMount` ([#844](https://github.com/huntabyte/bits-ui/pull/844))

-   fix: Tooltip `forceMount` ([#844](https://github.com/huntabyte/bits-ui/pull/844))

-   fix: DropdownMenu & ContextMenu `forceMount` ([#844](https://github.com/huntabyte/bits-ui/pull/844))

-   fix: Select `forceMount` ([#844](https://github.com/huntabyte/bits-ui/pull/844))

-   fix: popover `forceMount` ([#844](https://github.com/huntabyte/bits-ui/pull/844))

-   fix: LinkPreview `forceMount` ([#844](https://github.com/huntabyte/bits-ui/pull/844))

## 1.0.0-next.33

### Patch Changes

-   ensure minimum esm-env version is a working version ([#840](https://github.com/huntabyte/bits-ui/pull/840))

## 1.0.0-next.32

### Patch Changes

-   fix: `Dialog` and `AlertDialog` `child` transition and add `restoreScrollDelay` prop to support custom transitions ([#831](https://github.com/huntabyte/bits-ui/pull/831))

## 1.0.0-next.31

### Patch Changes

-   Add ID Attribute to Toggle Root Component ([#823](https://github.com/huntabyte/bits-ui/pull/823))

-   fix: Link preview not closing on pointer leave ([#825](https://github.com/huntabyte/bits-ui/pull/825))

## 1.0.0-next.30

### Patch Changes

-   export REGEXP helpers from pin input ([#821](https://github.com/huntabyte/bits-ui/pull/821))

## 1.0.0-next.29

### Patch Changes

-   Select/Combobox: add `allowDeselect` prop ([#819](https://github.com/huntabyte/bits-ui/pull/819))

## 1.0.0-next.28

### Patch Changes

-   fix: command click events ([#816](https://github.com/huntabyte/bits-ui/pull/816))

## 1.0.0-next.27

### Patch Changes

-   fix: toolbar item events ([#813](https://github.com/huntabyte/bits-ui/pull/813))

## 1.0.0-next.26

### Patch Changes

-   fix: scrollbar flicker ([#806](https://github.com/huntabyte/bits-ui/pull/806))

## 1.0.0-next.25

### Patch Changes

-   fix: Scroll Area scrollbar positioning issue after scroll then hide ([#804](https://github.com/huntabyte/bits-ui/pull/804))

## 1.0.0-next.24

### Patch Changes

-   fix: Combobox & Select trigger default to `type="button"` ([#802](https://github.com/huntabyte/bits-ui/pull/802))

-   fix: derived updates ([#802](https://github.com/huntabyte/bits-ui/pull/802))

## 1.0.0-next.23

### Patch Changes

-   fix(Button): make `ref` prop `$bindable` ([#798](https://github.com/huntabyte/bits-ui/pull/798))

## 1.0.0-next.22

### Patch Changes

-   fix: various pointer/click issues ([#794](https://github.com/huntabyte/bits-ui/pull/794))

## 1.0.0-next.21

### Patch Changes

-   Allow `Select` to be opened with the `Enter` key. ([#785](https://github.com/huntabyte/bits-ui/pull/785))

-   fix: issues with dismissable layer siblings being confused ([#785](https://github.com/huntabyte/bits-ui/pull/785))

## 1.0.0-next.20

### Patch Changes

-   Select: add `data-placeholder` to `Select.Trigger` when the select doesn't have a value ([#778](https://github.com/huntabyte/bits-ui/pull/778))

## 1.0.0-next.19

### Patch Changes

-   fix: issues with body scroll lock not resetting on destroy with no transition time ([#775](https://github.com/huntabyte/bits-ui/pull/775))

-   fix: bug with calendar months sometimes not rendering the first day of the month ([#777](https://github.com/huntabyte/bits-ui/pull/777))

-   breaking: rename `onValueChangeEnd` to `onValueCommit` ([#774](https://github.com/huntabyte/bits-ui/pull/774))

## 1.0.0-next.18

### Patch Changes

-   Breaking: replace existing `Select` implementation with `Listbox` and remove standalone `Listbox` as `Select` now has the exact functionality ([#769](https://github.com/huntabyte/bits-ui/pull/769))

-   Add support for typeahead select when the trigger is focused and content is closed via the `items` prop on `Select.Root`. ([#769](https://github.com/huntabyte/bits-ui/pull/769))

## 1.0.0-next.17

### Patch Changes

-   update `PaginationSnippetProps` type ([#761](https://github.com/huntabyte/bits-ui/pull/761))

## 1.0.0-next.16

### Patch Changes

-   expose `currentPage` to the `Pagination.Root` snippets ([#759](https://github.com/huntabyte/bits-ui/pull/759))

## 1.0.0-next.15

### Patch Changes

-   fix: cleanup a few untracks that were left unhandled ([#746](https://github.com/huntabyte/bits-ui/pull/746))

## 1.0.0-next.14

### Patch Changes

-   rename various `BitsHTMLAttributes` types to avoid autocomplete interference with Svelte's `HTMLAttributes` types ([#744](https://github.com/huntabyte/bits-ui/pull/744))

## 1.0.0-next.13

### Patch Changes

-   Radio Group: allow both arrow up/down and left/right per WAI-ARIA spec ([#742](https://github.com/huntabyte/bits-ui/pull/742))

## 1.0.0-next.12

### Patch Changes

-   change: don't include `open` on `children` snippet props, only `child` ([#737](https://github.com/huntabyte/bits-ui/pull/737))

## 1.0.0-next.11

### Patch Changes

-   fix: Select trigger refocus in firefox/safari ([#735](https://github.com/huntabyte/bits-ui/pull/735))

## 1.0.0-next.10

### Patch Changes

-   next: improve tree-shaking ([#728](https://github.com/huntabyte/bits-ui/pull/728))

## 1.0.0-next.9

### Patch Changes

-   gracefully handle internally cancelled interactoutside events ([#726](https://github.com/huntabyte/bits-ui/pull/726))

## 1.0.0-next.8

### Patch Changes

-   fix: ensure `crossorigin` isn't applied to image if it is `undefined` or not passed as a prop ([#724](https://github.com/huntabyte/bits-ui/pull/724))

## 1.0.0-next.7

### Patch Changes

-   Alert Dialog: `Action` button no longer closes the dialog to accomodate form submission / other asynchronous action ([#718](https://github.com/huntabyte/bits-ui/pull/718))

-   fix bug preventing `crossorigin` and `referrerpolicy` attributes to work with `Avatar.Image` component ([#721](https://github.com/huntabyte/bits-ui/pull/721))

## 1.0.0-next.6

### Patch Changes

-   feat: export and document `Portal` utility component ([#716](https://github.com/huntabyte/bits-ui/pull/716))

## 1.0.0-next.5

### Patch Changes

-   next: fix command `scrollIntoView` issues ([#714](https://github.com/huntabyte/bits-ui/pull/714))

-   Listbox/Combobox: gracefully handle deselect when `type="single"` ([#713](https://github.com/huntabyte/bits-ui/pull/713))

## 1.0.0-next.4

### Patch Changes

-   set `preventScroll` to `true` by default on `ContextMenu` ([#709](https://github.com/huntabyte/bits-ui/pull/709))

-   update Svelte to `5.0.0-next.260` ([#707](https://github.com/huntabyte/bits-ui/pull/707))

## 1.0.0-next.3

### Patch Changes

-   fix: align `Tabs` component ARIA attribute with W3C spec ([#702](https://github.com/huntabyte/bits-ui/pull/702))

## 1.0.0-next.2

### Patch Changes

-   Forward `dir` prop to underling elements ([#701](https://github.com/huntabyte/bits-ui/pull/701))

-   fix(Combobox): scroll highlighted item into view when navigating the list with keyboard ([#699](https://github.com/huntabyte/bits-ui/pull/699))

## 1.0.0-next.1

### Patch Changes

-   next: fix pointer event restoration ([#695](https://github.com/huntabyte/bits-ui/pull/695))

## 1.0.0-next.0

### Major Changes

-   Svelte 5 pre-release. This release includes many breaking changes, bug fixes, and new features that are not possible to include in the previous release. Please see the [@next documentation](https://huntabyte-next.bits-ui.pages.dev/) for more information. ([#690](https://github.com/huntabyte/bits-ui/pull/690))

## 0.21.16

### Patch Changes

-   fix: Changed svelte event handlers in favor of CustomEventHandler ([#536](https://github.com/huntabyte/bits-ui/pull/536))
=======
## 0.22.0

### Minor Changes

-   Resolves peer dependency issues for Svelte 5 projects ([#868](https://github.com/huntabyte/bits-ui/pull/868))
>>>>>>> 1b540490

## 0.21.16

### Patch Changes

-   fix: Changed svelte event handlers in favor of CustomEventHandler ([#536](https://github.com/huntabyte/bits-ui/pull/536))

## 0.21.15

### Patch Changes

-   fix: `Select` typeahead prop ([#666](https://github.com/huntabyte/bits-ui/pull/666))

-   fix: Accordion item disabled reactivity ([#668](https://github.com/huntabyte/bits-ui/pull/668))

## 0.21.14

### Patch Changes

-   fix(Date Pickers): expose `portal` prop ([#652](https://github.com/huntabyte/bits-ui/pull/652))

-   fix(Pagination): call `onPageChange` _after_ setting the `page` ([#657](https://github.com/huntabyte/bits-ui/pull/657))

-   fix(Date Range Picker): expose missing props ([#651](https://github.com/huntabyte/bits-ui/pull/651))

## 0.21.13

### Patch Changes

-   fix: compatibility with `exactOptionalPropertyTypes` ([#621](https://github.com/huntabyte/bits-ui/pull/621))

## 0.21.12

### Patch Changes

-   Add `nonpassive` modifier to `touchmove` and `touchstart` events ([#591](https://github.com/huntabyte/bits-ui/pull/591))

## 0.21.11

### Patch Changes

-   fix: use the `dir` props for rtl support ([#531](https://github.com/huntabyte/bits-ui/pull/531))

## 0.21.10

### Patch Changes

-   fix: allow overriding the combobox input id ([#553](https://github.com/huntabyte/bits-ui/pull/553))

## 0.21.9

### Patch Changes

-   feat: forward additional events from `<Button>` ([#550](https://github.com/huntabyte/bits-ui/pull/550))

## 0.21.8

### Patch Changes

-   fix: Updated `ComboboxLabelProps` to use `HTMLLabelAttributes` ([#544](https://github.com/huntabyte/bits-ui/pull/544))

-   fix: ContentProps type ([#545](https://github.com/huntabyte/bits-ui/pull/545))

## 0.21.7

### Patch Changes

-   chore: Updated a11y warnings for better Svelte 5 compatibility ([#529](https://github.com/huntabyte/bits-ui/pull/529))

## 0.21.6

### Patch Changes

-   chore: update peer deps to include Svelte 5 ([#525](https://github.com/huntabyte/bits-ui/pull/525))

## 0.21.5

### Patch Changes

-   chore: Replaced all self-closing non-void elements ([#518](https://github.com/huntabyte/bits-ui/pull/518))

## 0.21.4

### Patch Changes

-   Fix binding button element ([#473](https://github.com/huntabyte/bits-ui/pull/473))

## 0.21.3

### Patch Changes

-   fix: toolbar onValueChange firing ([#448](https://github.com/huntabyte/bits-ui/pull/448))

## 0.21.2

### Patch Changes

-   chore: refactor types ([#434](https://github.com/huntabyte/bits-ui/pull/434))

## 0.21.1

### Patch Changes

-   fix: context menu closeOnItemClick ([#421](https://github.com/huntabyte/bits-ui/pull/421))

## 0.21.0

### Minor Changes

-   feat: Combobox `touchedInput` ([#417](https://github.com/huntabyte/bits-ui/pull/417))

### Patch Changes

-   fix: touched input default value ([#419](https://github.com/huntabyte/bits-ui/pull/419))

## 0.20.1

### Patch Changes

-   Update melt to v0.76.2 ([#414](https://github.com/huntabyte/bits-ui/pull/414))

## 0.20.0

### Minor Changes

-   Expose `open` and `onOpenChange` props to `DatePicker.Root` component ([#404](https://github.com/huntabyte/bits-ui/pull/404))

-   Forward `pointerenter` events from `Menu` items ([#403](https://github.com/huntabyte/bits-ui/pull/403))

### Patch Changes

-   Change `contextmenu` event type to `MouseEvent` ([#402](https://github.com/huntabyte/bits-ui/pull/402))

## 0.19.7

### Patch Changes

-   fix: Event type for `CustomEventHandler` (#389) ([#398](https://github.com/huntabyte/bits-ui/pull/398))

## 0.19.6

### Patch Changes

-   Update Melt UI to [v0.76.0](https://github.com/melt-ui/melt-ui/releases/tag/v0.76.0] "[#393](https://github.com/huntabyte/bits-ui/pull/393")

## 0.19.5

### Patch Changes

-   Button: fixed `Button.Props` type resolution issue ([#381](https://github.com/huntabyte/bits-ui/pull/381))

## 0.19.4

### Patch Changes

-   Updated `@melt-ui/svelte` to `v0.75.3` for portal and floating bug fixes ([#379](https://github.com/huntabyte/bits-ui/pull/379))

## 0.19.3

### Patch Changes

-   fixed path aliases causing errors ([#374](https://github.com/huntabyte/bits-ui/pull/374))

## 0.19.2

### Patch Changes

-   fix: Adjusted internal import aliases to fix the malformed package build ([#371](https://github.com/huntabyte/bits-ui/pull/371))

## 0.19.1

### Patch Changes

-   Scroll Area: simplify API ([#369](https://github.com/huntabyte/bits-ui/pull/369))

## 0.19.0

### Minor Changes

-   New Component: Scroll Area ([#367](https://github.com/huntabyte/bits-ui/pull/367))

### Patch Changes

-   Popover: fixed bug where `aria-controls` was applied to trigger when content wasn't rendered yet ([#367](https://github.com/huntabyte/bits-ui/pull/367))

## 0.18.6

### Patch Changes

-   Menu Radio Group: fixed equality issue in change function condition ([#362](https://github.com/huntabyte/bits-ui/pull/362))

## 0.18.5

### Patch Changes

-   Update Melt UI to [0.74.4](https://github.com/melt-ui/melt-ui/releases/tag/v0.74.4) ([#360](https://github.com/huntabyte/bits-ui/pull/360))

## 0.18.4

### Patch Changes

-   fix: Export types for PIN Input and Toolbar ([#355](https://github.com/huntabyte/bits-ui/pull/355))

## 0.18.3

### Patch Changes

-   fix: Updated internal import paths to support modern module resolution strategies ([#352](https://github.com/huntabyte/bits-ui/pull/352))

## 0.18.2

### Patch Changes

-   Toolbar: forward click events from buttons and links ([#343](https://github.com/huntabyte/bits-ui/pull/343))

-   Floating/Modal Components: improve handling of interact outside events ([#344](https://github.com/huntabyte/bits-ui/pull/344))

-   Dialogs: Fix bug where dragging outside of dialog would close it ([#344](https://github.com/huntabyte/bits-ui/pull/344))

## 0.18.1

### Patch Changes

-   Export Combobox types ([#329](https://github.com/huntabyte/bits-ui/pull/329))

## 0.18.0

### Minor Changes

-   New Component: [Combobox](https://bits-ui.com/docs/components/combobox) ([#243](https://github.com/huntabyte/bits-ui/pull/243))

## 0.17.0

### Minor Changes

-   Slider: `ticks` and `thumbs` are now arrays of builders passed via the `Slider.Root`s slot props and must be passed to the individual `Slider.Thumb` and `Slider.Tick` components ([#309](https://github.com/huntabyte/bits-ui/pull/309))

### Patch Changes

-   Menubar: fixed bug preventing submenus from being disabled ([#309](https://github.com/huntabyte/bits-ui/pull/309))

## 0.16.0

### Minor Changes

-   feat: forward/expose `touch` events on `Dialog.Content` & `AlertDialog.Content` components ([#300](https://github.com/huntabyte/bits-ui/pull/300))

## 0.15.1

### Patch Changes

-   fix: floating arrow shifting content ([#291](https://github.com/huntabyte/bits-ui/pull/291))

## 0.15.0

### Minor Changes

-   feat: expose `isSelected` slot prop from `Select.Item` ([#285](https://github.com/huntabyte/bits-ui/pull/285))

-   feat: adds `data-placeholder` attribute to `Select.Value` when no value is selected / when the placeholder is being displayed ([#284](https://github.com/huntabyte/bits-ui/pull/284))

### Patch Changes

-   fix: expose missing Floating UI content props ([#278](https://github.com/huntabyte/bits-ui/pull/278))

## 0.14.0

### Minor Changes

-   Progress: update `value` type to include `null` for `'indeterminate'` state ([#272](https://github.com/huntabyte/bits-ui/pull/272))

-   Menubar: move `preventScroll` prop from `Menubar.Menu` to `Menubar.Root` ([#272](https://github.com/huntabyte/bits-ui/pull/272))

-   Date Field: add `readonlySegments` prop to specify certain segments as readonly ([#272](https://github.com/huntabyte/bits-ui/pull/272))

### Patch Changes

-   Date Range Field: add `readonlySegments` prop to specify certain segments as 'readonly' to the user ([#272](https://github.com/huntabyte/bits-ui/pull/272))

-   chore: array comparison perf improvements ([#229](https://github.com/huntabyte/bits-ui/pull/229))

-   Alert Dialog: Fix bug with exit transitions ([#272](https://github.com/huntabyte/bits-ui/pull/272))

## 0.13.6

### Patch Changes

-   fix: bug with exit transitions ([#268](https://github.com/huntabyte/bits-ui/pull/268))

## 0.13.5

### Patch Changes

-   fix: bug with tooltip arrow causing it to increase offset on each toggle ([#264](https://github.com/huntabyte/bits-ui/pull/264))

## 0.13.4

### Patch Changes

-   fix: pagination prop reactivity ([#262](https://github.com/huntabyte/bits-ui/pull/262))

## 0.13.3

### Patch Changes

-   fix: date picker context issue ([#260](https://github.com/huntabyte/bits-ui/pull/260))

## 0.13.2

### Patch Changes

-   fix: improve tree-shaking ([#257](https://github.com/huntabyte/bits-ui/pull/257))

## 0.13.1

### Patch Changes

-   fix: issues with tree shaking ([#255](https://github.com/huntabyte/bits-ui/pull/255))

## 0.13.0

### Minor Changes

-   -   Forward pointerdown pointerup & pointermove events for AlertDialog.Content and Dialog.Content ([#249](https://github.com/huntabyte/bits-ui/pull/249))
    -   Update Melt UI and add onOutsideClick prop to components that handle outside clicks. You can override the default behavior of closing the component by calling event.preventDefault() within that handler.
    -   Added RTL support for the Slider via the dir prop which can be set to "ltr" | "rtl" defaulting to "ltr"

### Patch Changes

-   fix: Set aspect ratio prop optional as default value is setted ([#238](https://github.com/huntabyte/bits-ui/pull/238))

## 0.12.0

### Minor Changes

-   Expose `el` prop for all components to allow binding & interacting with the underlying element ([#244](https://github.com/huntabyte/bits-ui/pull/244))

## 0.11.8

### Patch Changes

-   feat: add PIN Input component ([#227](https://github.com/huntabyte/bits-ui/pull/227))

## 0.11.7

### Patch Changes

-   fix: bug with select menus inside popovers not restoring scroll ([#209](https://github.com/huntabyte/bits-ui/pull/209))

-   add `closeOnItemClick` prop to menu components ([#209](https://github.com/huntabyte/bits-ui/pull/209))

## 0.11.6

### Patch Changes

-   feat: add `Pagination` component ([#223](https://github.com/huntabyte/bits-ui/pull/223))

-   feat: add Toolbar component ([#219](https://github.com/huntabyte/bits-ui/pull/219))

## 0.11.5

### Patch Changes

-   fix: calendar `months` type & range calendar `numberOfMonths` prop ([#224](https://github.com/huntabyte/bits-ui/pull/224))

## 0.11.4

### Patch Changes

-   Fix: bugs with reactive slot props & `multiple` value bindings ([#221](https://github.com/huntabyte/bits-ui/pull/221))

## 0.11.3

### Patch Changes

-   fix: generic type inference for `Select` component ([#217](https://github.com/huntabyte/bits-ui/pull/217))

## 0.11.2

### Patch Changes

-   fix: exported `SelectProps` type ([#214](https://github.com/huntabyte/bits-ui/pull/214))

## 0.11.1

### Patch Changes

-   feat: readonly startValue prop ([#212](https://github.com/huntabyte/bits-ui/pull/212))

## 0.11.0

### Minor Changes

-   breaking: rename `Date` to `Day` in Calendar components ([#210](https://github.com/huntabyte/bits-ui/pull/210))

## 0.10.3

### Patch Changes

-   Calendar & Range Calendar: add `initialFocus` prop to autofocus dates on mount ([#207](https://github.com/huntabyte/bits-ui/pull/207))

## 0.10.2

### Patch Changes

-   fix: calendar `data-selected` attribute ([#205](https://github.com/huntabyte/bits-ui/pull/205))

## 0.10.1

### Patch Changes

-   fix: Update `Builder` type to support all Melt UI builders ([#201](https://github.com/huntabyte/bits-ui/pull/201))

## 0.10.0

### Minor Changes

-   remove `arrowSize` prop from menu Root components in favor of passing it as a prop to the Arrow components ([#184](https://github.com/huntabyte/bits-ui/pull/184))

-   New component: Date Range Picker ([#184](https://github.com/huntabyte/bits-ui/pull/184))

-   feat: Calendar ([#184](https://github.com/huntabyte/bits-ui/pull/184))

-   Breaking change: separate floating `positioning` props into individual props and move them to content components ([#184](https://github.com/huntabyte/bits-ui/pull/184))

-   New components: Range Calendar, Date Field, Date Range Field ([#184](https://github.com/huntabyte/bits-ui/pull/184))

## 0.10.0-next.0

### Minor Changes

-   remove `arrowSize` prop from menu Root components in favor of passing it as a prop to the Arrow components ([#184](https://github.com/huntabyte/bits-ui/pull/184))

-   New component: Date Range Picker ([#184](https://github.com/huntabyte/bits-ui/pull/184))

-   feat: Calendar ([#184](https://github.com/huntabyte/bits-ui/pull/184))

-   Breaking change: separate floating `positioning` props into individual props and move them to content components ([#184](https://github.com/huntabyte/bits-ui/pull/184))

-   New components: Range Calendar, Date Field, Date Range Field ([#184](https://github.com/huntabyte/bits-ui/pull/184))

## 0.9.9

### Patch Changes

-   fix: bug where menu `onChange` functions were being called before change ([#191](https://github.com/huntabyte/bits-ui/pull/191))

## 0.9.8

### Patch Changes

-   Update melt ([#186](https://github.com/huntabyte/bits-ui/pull/186))

## 0.9.7

### Patch Changes

-   change: `kind` prop to `type` in toggle group ([#181](https://github.com/huntabyte/bits-ui/pull/181))

## 0.9.6

### Patch Changes

-   fix: correct item events ([#179](https://github.com/huntabyte/bits-ui/pull/179))

## 0.9.5

### Patch Changes

-   feat: add autofocus & closefocus to alert dialog ([#176](https://github.com/huntabyte/bits-ui/pull/176))

## 0.9.4

### Patch Changes

-   chore: new lockfile ([#168](https://github.com/huntabyte/bits-ui/pull/168))

-   feat: allow setting AlertDialog openFocus & closeFocus props ([#167](https://github.com/huntabyte/bits-ui/pull/167))

## 0.9.3

### Patch Changes

-   fix: id synchronization ([#165](https://github.com/huntabyte/bits-ui/pull/165))

## 0.9.2

### Patch Changes

-   Chore: Remove transition workaround in favor of Melt fix ([#162](https://github.com/huntabyte/bits-ui/pull/162))

## 0.9.1

### Patch Changes

-   [Checkbox]: Fix bug with `disabled` attribute on the button ([#158](https://github.com/huntabyte/bits-ui/pull/158))

## 0.9.0

### Minor Changes

-   New Component: Toggle Group ([#154](https://github.com/huntabyte/bits-ui/pull/154))

### Patch Changes

-   add default type="button" to all components using button element ([#150](https://github.com/huntabyte/bits-ui/pull/150))

## 0.8.5

### Patch Changes

-   Remove `ToggleInput` & fix bugs ([#149](https://github.com/huntabyte/bits-ui/pull/149))

## 0.8.4

### Patch Changes

-   Pass ids as slot props to components with managed ids ([#147](https://github.com/huntabyte/bits-ui/pull/147))

## 0.8.3

### Patch Changes

-   Pass controlled `ids` as slot props to each `Component.Root` ([#145](https://github.com/huntabyte/bits-ui/pull/145))

## 0.8.2

### Patch Changes

-   add controlled popover focus prop ([#143](https://github.com/huntabyte/bits-ui/pull/143))

## 0.8.1

### Patch Changes

-   Update Melt UI to v0.57.0 ([#141](https://github.com/huntabyte/bits-ui/pull/141))

## 0.8.0

### Minor Changes

-   Update Melt UI version & include new `openFocus` & `closeFocus` props ([#138](https://github.com/huntabyte/bits-ui/pull/138))

## 0.7.0

### Minor Changes

-   Add support for Anchor dropdown items ([#131](https://github.com/huntabyte/bits-ui/pull/131))

### Patch Changes

-   Improve prop and `onChange` types ([#134](https://github.com/huntabyte/bits-ui/pull/134))

## 0.6.3

### Patch Changes

-   8655546: fix popover content bug

## 0.6.2

### Patch Changes

-   a780302: - cleanup types and lint issues
-   30ed8d5: - Fix: Bug preventing avatar `src` from clearing

## 0.6.1

### Patch Changes

-   e788665: expose additional events

## 0.6.0

### Minor Changes

-   4c9aca7: - update to the latest Melt UI version

## 0.5.7

### Patch Changes

-   52819ef: - Update Melt UI for a bug fix that allows the menubar triggers to properly toggle.

## 0.5.6

### Patch Changes

-   5e1c692: – Update Melt UI version for a bug fix that was preventing the dialog portal divs from being cleaned up on `unmount`.

## 0.5.5

### Patch Changes

-   b66e02a: Fix: cleanup dialog timeout

## 0.5.4

### Patch Changes

-   984ca98: fix: dialog crashing when back-to-back trigger clicks

## 0.5.3

### Patch Changes

-   b595e60: Fix: remove background overlay from menu components

## 0.5.2

### Patch Changes

-   af9a922: - Upgrade Melt UI to resolve `Select` portal bug

## 0.5.1

### Patch Changes

-   f4dbdc5: Add `click` event listener type to `Menubar.Item` Events

## 0.5.0

### Minor Changes

-   38c2afb: - Export `CheckboxInput`

## 0.1.0

### Minor Changes

-   97ebef8: - Export `CheckboxInput`

### Patch Changes

-   0f9ed31: - Add transition support & improve events
    -   `Select.Root` now takes a `selected` prop instead of `value`, to align with [Melt UI](https://melt-ui.com/docs/builders/select)'s recent update.

## 0.0.31

### Patch Changes

-   64db7da: hotfix: bug

## 0.0.30

### Patch Changes

-   9f21863: Fix: Select events

## 0.0.29

### Patch Changes

-   6d35961: Fix: `isBrowser` import

## 0.0.28

### Patch Changes

-   5d2e054: Feat: Improve transition props to support `in` and `out` transitions.

## 0.0.27

### Patch Changes

-   4ecd3ea: Fix: Add transparent menu overlay
-   879ab10: Fix: issue preventing dialog transitions

## 0.0.26

### Patch Changes

-   b6302eb: Improve component custom event types

## 0.0.25

### Patch Changes

-   855a961: - Improve types
    -   Fix bug with `Menubar` props
    -   Add `Arrow` components for the floating Bits
    -   Fix `asChild` bug affecting multiple Bits

## 0.0.24

### Patch Changes

-   23ef6d1: Export `LinkPreview`

## 0.0.23

### Patch Changes

-   8f72add: fix menubar & rename hovercard

## 0.0.22

### Patch Changes

-   4fe9ccc: Revert menubar changes
-   331c599: Fix menubar keyboard

## 0.0.21

### Patch Changes

-   77d1a14: Fix Menubar bug
-   3bbeda0: Properly type Accordion

## 0.0.20

### Patch Changes

-   169fcbe: rename to bits

## 0.0.19

### Patch Changes

-   e72b839: - Add arrow components to floating UI bits
    -   Rename indicators for menu `CheckboxItem` and `RadioItem`
    -   Add inputs for elements that have them

## 0.0.18

### Patch Changes

-   f8ffe55: - Update button events

## 0.0.17

### Patch Changes

-   3c326a2: Fix menubar kbd navigation bug

## 0.0.16

### Patch Changes

-   a70a5ed: fix popover aschild
-   6ea08d1: fix button type

## 0.0.15

### Patch Changes

-   0f4cac5: Add `asChild` everywhere

## 0.0.14

### Patch Changes

-   897a55d: add disabled types to menus

## 0.0.13

### Patch Changes

-   05cdcad: Add disable prop to menu primitives

## 0.0.12

### Patch Changes

-   1b78453: Update dependencies

## 0.0.11

### Patch Changes

-   ee2a6d8: remove menubar bracket

## 0.0.10

### Patch Changes

-   ca0f8ed: fix radio group types

## 0.0.9

### Patch Changes

-   1b3a7d2: fix radio button type

## 0.0.8

### Patch Changes

-   0850698: Fix Select Value Bug

## 0.0.7

### Patch Changes

-   34b4346: - Add types to component events
    -   Forward component events
    -   Add transition options

## 0.0.6

### Patch Changes

-   7937960: update dependencies

## 0.0.5

### Patch Changes

-   2c923c5: add asChild & onChange functions

## 0.0.4

### Patch Changes

-   8219393: [Button] Remove default role
-   fe27357: [Menu Primitives] Fix `sideOffset` prop

## 0.0.3

### Patch Changes

-   540c6ed: Add avatar primitive

## 0.0.2

### Patch Changes

-   141f007: Cleanup exports and peer deps
-   5e47fc9: pnpm lock sync<|MERGE_RESOLUTION|>--- conflicted
+++ resolved
@@ -1,6 +1,11 @@
 # bits-ui
 
-<<<<<<< HEAD
+## 0.22.0
+
+### Minor Changes
+
+-   Resolves peer dependency issues for Svelte 5 projects ([#868](https://github.com/huntabyte/bits-ui/pull/868))
+
 ## 1.0.0-next.74
 
 ### Patch Changes
@@ -508,13 +513,6 @@
 ### Patch Changes
 
 -   fix: Changed svelte event handlers in favor of CustomEventHandler ([#536](https://github.com/huntabyte/bits-ui/pull/536))
-=======
-## 0.22.0
-
-### Minor Changes
-
--   Resolves peer dependency issues for Svelte 5 projects ([#868](https://github.com/huntabyte/bits-ui/pull/868))
->>>>>>> 1b540490
 
 ## 0.21.16
 
